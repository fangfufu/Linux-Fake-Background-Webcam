#!/usr/bin/env python3

from inotify_simple import INotify, flags
import itertools
import signal
import sys
import configargparse
from functools import partial
from typing import Any, Dict
import cv2
import numpy as np
import pyfakewebcam
import time
import mediapipe as mp
from cmapy import cmap


class RealCam:
    def __init__(self, src, frame_width, frame_height, frame_rate, codec):
        self.cam = cv2.VideoCapture(src, cv2.CAP_V4L2)
        self.get_camera_values("original")
        c1, c2, c3, c4 = get_codec_args_from_string(codec)
        self._set_codec(cv2.VideoWriter_fourcc(c1, c2, c3, c4))
        self._set_frame_dimensions(frame_width, frame_height)
        self._set_frame_rate(frame_rate)
        self.get_camera_values("new")

    def get_camera_values(self, status):
        print(
            "Real camera {} values are set as: {}x{} with {} FPS and video codec {}".format(
                status,
                self.get_frame_width(),
                self.get_frame_height(),
                self.get_frame_rate(),
                self.get_codec()
            )
        )

    def _set_codec(self, codec):
        self.cam.set(cv2.CAP_PROP_FOURCC, codec)
        if codec != self.get_codec():
            _log_camera_property_not_set(cv2.CAP_PROP_FOURCC, codec)

    def _set_frame_dimensions(self, width, height):
        # width/height need to both be set before checking for any errors.
        # If either are checked before setting both, either can be reported as
        # not set properly
        self.cam.set(cv2.CAP_PROP_FRAME_WIDTH, width)
        self.cam.set(cv2.CAP_PROP_FRAME_HEIGHT, height)

        if width != self.get_frame_width():
            _log_camera_property_not_set(cv2.CAP_PROP_FRAME_WIDTH, width)
        if height != self.get_frame_height():
            _log_camera_property_not_set(cv2.CAP_PROP_FRAME_HEIGHT, height)

    def _set_frame_rate(self, fps):
        self.cam.set(cv2.CAP_PROP_FPS, fps)
        if fps != self.get_frame_rate():
            _log_camera_property_not_set(cv2.CAP_PROP_FPS, fps)

    def get_codec(self):
        return int(self.cam.get(cv2.CAP_PROP_FOURCC))

    def get_frame_width(self):
        return int(self.cam.get(cv2.CAP_PROP_FRAME_WIDTH))

    def get_frame_height(self):
        return int(self.cam.get(cv2.CAP_PROP_FRAME_HEIGHT))

    def get_frame_rate(self):
        return int(self.cam.get(cv2.CAP_PROP_FPS))

    def read(self):
        while True:
            grabbed, frame = self.cam.read()
            if not grabbed:
                continue
            return frame


class FakeCam:
<<<<<<< HEAD
    def __init__(
        self,
        fps: int,
        width: int,
        height: int,
        codec: str,
        no_background: bool,
        background_blur: int,
        background_keep_aspect: bool,
        use_foreground: bool,
        hologram: bool,
        tiling: bool,
        socket: str,
        background_image: str,
        foreground_image: str,
        foreground_mask_image: str,
        webcam_path: str,
        v4l2loopback_path: str,
        zoom: int,
    ) -> None:
        self.no_background = no_background
        self.use_foreground = use_foreground
        self.hologram = hologram
        self.tiling = tiling
        self.background_blur = background_blur
        self.background_keep_aspect = background_keep_aspect
        self.background_image = background_image
        self.foreground_image = foreground_image
        self.foreground_mask_image = foreground_mask_image
        self.real_cam = RealCam(webcam_path, width, height, fps, codec)
=======
    def __init__(self, args) -> None:
        self.no_background = args.no_background
        self.use_foreground = not args.no_foreground
        self.hologram = args.hologram
        self.tiling = args.tile_background
        self.background_blur = getNextOddNumber(args.background_blur)
        self.sigma = self.background_blur / args.background_blur_sigma_frac
        self.background_keep_aspect = args.background_keep_aspect
        self.background_image = args.background_image
        self.foreground_image = args.foreground_image
        self.foreground_mask_image = args.foreground_mask_image
        self.webcam_path = args.webcam_path
        self.width = args.width
        self.height = args.height
        self.fps = args.fps
        self.codec = args.codec
        self.MRAR = getPercentageFloat(
            args.background_mask_update_speed)  # Mask Running Average Ratio
        self.use_sigmoid = args.use_sigmoid
        self.threshold = getPercentageFloat(args.threshold)
        self.postprocess = args.no_postprocess
        self.ondemand = not args.no_ondemand
        self.v4l2loopback_path = args.v4l2loopback_path
        self.classifier = mp.solutions.selfie_segmentation.SelfieSegmentation(
            model_selection=args.select_model)
        self.cmap_bg = args.cmap_bg
        self.cmap_person = args.cmap_person

        # These do not involve reading from args
        self.old_mask = None
        self.real_cam = RealCam(self.webcam_path,
                                self.width,
                                self.height,
                                self.fps,
                                self.codec)
>>>>>>> 2d920dc0
        # In case the real webcam does not support the requested mode.
        self.real_width = self.real_cam.get_frame_width()
        self.real_height = self.real_cam.get_frame_height()
        self.fake_cam = pyfakewebcam.FakeWebcam(self.v4l2loopback_path, self.width,
                                                self.height)
        self.foreground_mask = None
        self.inverted_foreground_mask = None
        self.images: Dict[str, Any] = {}
<<<<<<< HEAD
        self.zoom = zoom
        self.classifier = mp.solutions.selfie_segmentation.SelfieSegmentation(model_selection=1)

    def shift_image(self, img, dx, dy):
        img = np.roll(img, dy, axis=0)
        img = np.roll(img, dx, axis=1)
        if dy > 0:
            img[:dy, :] = 0
        elif dy < 0:
            img[dy:, :] = 0
        if dx > 0:
            img[:, :dx] = 0
        elif dx < 0:
            img[:, dx:] = 0
        return img
=======
        self.paused = False
        self.consumers = 0
>>>>>>> 2d920dc0

    def resize_image(self, img, keep_aspect):
        """ Rescale image to dimensions self.width, self.height.

        If keep_aspect is True then scale & crop the image so that its pixels
        retain their aspect ratio.
        """
        if self.width == 0 or self.height == 0:
            raise RuntimeError("Camera dimensions error w={} h={}".format(
                self.width, self.height))
        if keep_aspect:
            imgheight, imgwidth, = img.shape[:2]
            scale = max(self.width / imgwidth, self.height / imgheight)
            newimgwidth, newimgheight = int(np.floor(self.width / scale)), int(
                np.floor(self.height / scale))
            ix0 = int(np.floor(0.5 * imgwidth - 0.5 * newimgwidth))
            iy0 = int(np.floor(0.5 * imgheight - 0.5 * newimgheight))
            img = cv2.resize(img[iy0:iy0 + newimgheight, ix0:ix0 + newimgwidth, :],
                             (self.width, self.height))
        else:
            img = cv2.resize(img, (self.width, self.height))
        return img

    def load_images(self):
        self.images: Dict[str, Any] = {}

        background = cv2.imread(self.background_image)
        if background is not None:
            if not self.tiling:
                background = self.resize_image(background,
                                               self.background_keep_aspect)
            else:
                sizey, sizex = background.shape[0], background.shape[1]
                if sizex > self.width and sizey > self.height:
                    background = cv2.resize(
                        background, (self.width, self.height))
                else:
                    repx = (self.width - 1) // sizex + 1
                    repy = (self.height - 1) // sizey + 1
                    background = np.tile(background, (repy, repx, 1))
                    background = background[0:self.height, 0:self.width]
            background = itertools.repeat(background)
        else:
            background_video = cv2.VideoCapture(self.background_image)
            if not background_video.isOpened():
                raise RuntimeError("Couldn't open video '{}'".format(
                    self.background_image))
            self.bg_video_fps = background_video.get(cv2.CAP_PROP_FPS)
            # Initiate current fps to background video fps
            self.current_fps = self.bg_video_fps

            def read_frame():
                ret, frame = background_video.read()
                if not ret:
                    background_video.set(cv2.CAP_PROP_POS_FRAMES, 0)
                    ret, frame = background_video.read()
                    assert ret, 'cannot read frame %r' % self.background_image
                return self.resize_image(frame, self.background_keep_aspect)

            def next_frame():
                while True:
                    # Number of frames we need to advance background movie,
                    # fractional.
                    advrate = self.bg_video_fps / self.current_fps
                    if advrate < 1:
                        # Number of frames<1 so to avoid movie freezing randomly
                        # choose whether to advance by one frame with correct
                        # probability.
                        self.bg_video_adv_rate = 1 if np.random.uniform() < advrate else 0
                    else:
                        # Just round to nearest number of frames when >=1.
                        self.bg_video_adv_rate = round(advrate)
                    for i in range(self.bg_video_adv_rate):
                        frame = read_frame()
                    yield frame
            background = next_frame()

        self.images["background"] = background

        if self.use_foreground and self.foreground_image is not None:
            foreground = cv2.imread(self.foreground_image)
            self.images["foreground"] = cv2.resize(foreground,
                                                   (self.width, self.height))
            foreground_mask = cv2.imread(self.foreground_mask_image)
            foreground_mask = cv2.normalize(
                foreground_mask, None, alpha=0, beta=1,
                norm_type=cv2.NORM_MINMAX, dtype=cv2.CV_32F)
            foreground_mask = cv2.resize(foreground_mask,
                                         (self.width, self.height))
            self.images["foreground_mask"] = cv2.cvtColor(
                foreground_mask, cv2.COLOR_BGR2GRAY)
<<<<<<< HEAD
            self.images["inverted_foreground_mask"] = 1 - self.images["foreground_mask"]

    def hologram_effect(self, img):
        # add a blue tint
        holo = cv2.applyColorMap(img, cv2.COLORMAP_WINTER)
        # add a halftone effect
        bandLength, bandGap = 3, 4
        for y in range(holo.shape[0]):
            if y % (bandLength+bandGap) < bandLength:
                holo[y,:,:] = holo[y,:,:] * np.random.uniform(0.1, 0.3)
        # add some ghosting
        holo_blur = cv2.addWeighted(holo, 0.2, self.shift_image(holo.copy(), 5, 5), 0.8, 0)
        holo_blur = cv2.addWeighted(holo_blur, 0.4, self.shift_image(holo.copy(), -5, -5), 0.6, 0)
        # combine with the original color, oversaturated
        out = cv2.addWeighted(img, 0.5, holo_blur, 0.6, 0)
        return out

    def paddedzoom(self, image, scale=150):
    
        '''
        Zoom in/out an image while keeping the input image shape.
        i.e., zero pad when factor<1, clip out when factor>1.
        there is another version below (paddedzoom2)
        '''

        #get the webcam size
        height, width, channels = image.shape

        #prepare the crop
        centerY,centerX=int(height/2),int(width/2)
        radiusY,radiusX= int(scale*(height/2)/100),int(scale*(width/2)/100)
        # print(f'centerX: {centerX}')
        # print(f"centerY: {centerY}")
        # print(f'radiusX: {radiusX}')
        # print(f"radiusY: {radiusY}")
        # print(f"width: {width}")
        # print(f"height:  {height}")
        minX,maxX=centerX-radiusX,centerX+radiusX
        # print(f"minX: {minX}")
        # print(f"maxX: {maxX}")
        minY,maxY=centerY-radiusY,centerY+radiusY
        # print(f"minY: {minY}")
        # print(f"maxY: {maxY}")
        cropped = image[minY:maxY, minX:maxX]
        resized_cropped = cv2.resize(cropped, (width, height))
        return resized_cropped

    def compose_frame(self, frame):
=======
            self.images["inverted_foreground_mask"] = 1 - \
                self.images["foreground_mask"]

    def compose_frame(self, frame):
        mask = self.classifier.process(frame).segmentation_mask

        if self.threshold < 1:
            cv2.threshold(mask, self.threshold, 1, cv2.THRESH_BINARY, dst=mask)

        if self.postprocess:
            cv2.dilate(mask, np.ones((5, 5), np.uint8), iterations=1, dst=mask)
            cv2.blur(mask, (10, 10), dst=mask)

        if self.MRAR < 1:
            if self.old_mask is None:
                self.old_mask = mask
            mask = cv2.accumulateWeighted(mask, self.old_mask, self.MRAR)
>>>>>>> 2d920dc0

        frame = self.paddedzoom(frame, self.zoom)
        if self.no_background is False or self.background_blur > 1:
            mask = self.classifier.process(frame).segmentation_mask
            #print("test {} {}", self.no_background, self.background_blur)
        else:
            return frame
        # Get background image
        if self.no_background is False:
            background_frame = next(self.images["background"])
        else:
            background_frame = cv2.GaussianBlur(frame,
                                                (self.background_blur,
                                                 self.background_blur),
                                                self.sigma,
                                                borderType=cv2.BORDER_DEFAULT)

        # Apply colour map to the background
        if self.cmap_bg:
            cv2.applyColorMap(background_frame, cmap(self.cmap_bg),
                    dst=background_frame)

        # Add hologram to the person
        if self.hologram:
            frame = hologram_effect(frame)

        # Apply colour map to the person
        if self.cmap_person:
            cv2.applyColorMap(frame, cmap(self.cmap_person), dst=frame)

        # Replace background
        if self.use_sigmoid:
            mask = sigmoid(mask)

        cv2.blendLinear(frame, background_frame, mask, 1 - mask, dst=frame)

        # Add foreground if needed
        if self.use_foreground and self.foreground_image is not None:
            cv2.blendLinear(frame, self.images["foreground"],
                    self.images["inverted_foreground_mask"],
                    self.images["foreground_mask"], dst=frame)

        return frame

    def put_frame(self, frame):
        self.fake_cam.schedule_frame(cv2.cvtColor(frame, cv2.COLOR_BGR2RGB))

    def run(self):
        self.load_images()
        t0 = time.monotonic()
        print_fps_period = 1
        frame_count = 0
        blank_image = None

        inotify = INotify(nonblocking=True)
        if self.ondemand:
            watch_flags = flags.CREATE | flags.OPEN | flags.CLOSE_NOWRITE | flags.CLOSE_WRITE
            wd = inotify.add_watch(self.v4l2loopback_path, watch_flags)
            self.paused = True

        while True:
            if self.ondemand:
                for event in inotify.read(0):
                    for flag in flags.from_mask(event.mask):
                        if flag == flags.CLOSE_NOWRITE or flag == flags.CLOSE_WRITE:
                            self.consumers -= 1
                        if flag == flags.OPEN:
                            self.consumers += 1
                    if self.consumers > 0:
                        self.paused = False
                        self.load_images()
                        print("Consumers:", self.consumers)
                    else:
                        self.consumers = 0
                        self.paused = True
                        print("No consumers remaining, paused")

            if not self.paused:
                if self.real_cam is None:
                    self.real_cam = RealCam(self.webcam_path,
                                            self.width,
                                            self.height,
                                            self.fps,
                                            self.codec)
                frame = self.real_cam.read()
                if frame is None:
                    time.sleep(0.1)
                    continue
                if self.width != self.real_width or self.height != self.real_height:
                    frame = cv2.resize(frame, (self.width, self.height))
                frame = self.compose_frame(frame)
                self.put_frame(frame)
                frame_count += 1
                td = time.monotonic() - t0
                if td > print_fps_period:
                    self.current_fps = frame_count / td
                    print("FPS: {:6.2f}".format(self.current_fps), end="\r")
                    frame_count = 0
                    t0 = time.monotonic()
            else:
                width = 0
                height = 0
                if self.real_cam is not None:
                    self.real_cam = None
                    if blank_image is not None:
                        blank_image.flags.writeable = True
                    blank_image = np.zeros((self.height, self.width), dtype=np.uint8)
                    blank_image.flags.writeable = False
                self.put_frame(blank_image)
                time.sleep(1)

    def toggle_pause(self):
        self.paused = not self.paused
        if self.paused:
            print("\nPaused.")
        else:
            print("\nResuming, reloading background / foreground images...")
            self.load_images()


def parse_args():
    parser = configargparse.ArgParser(description="Faking your webcam background under \
                            GNU/Linux. Please refer to: \
                            https://github.com/fangfufu/Linux-Fake-Background-Webcam",
                            formatter_class=configargparse.ArgumentDefaultsHelpFormatter)

    parser.add_argument("-c", "--config", is_config_file=True,
                        help="Config file")
    parser.add_argument("-W", "--width", default=1280, type=int,
                        help="Set real webcam width")
    parser.add_argument("-H", "--height", default=720, type=int,
                        help="Set real webcam height")
    parser.add_argument("-F", "--fps", default=30, type=int,
                        help="Set real webcam FPS")
    parser.add_argument("-C", "--codec", default='MJPG', type=str,
                        help="Set real webcam codec")
    parser.add_argument("-w", "--webcam-path", default="/dev/video0",
                        help="Set real webcam path")
    parser.add_argument("-v", "--v4l2loopback-path", default="/dev/video2",
                        help="V4l2loopback device path")
    parser.add_argument("--no-background", action="store_true",
                        help="Disable background image and blur the real background")
    parser.add_argument("-b", "--background-image", default="background.jpg",
                        help="Background image path, animated background is \
                        supported.")
    parser.add_argument("--tile-background", action="store_true",
                        help="Tile the background image")
    parser.add_argument("--background-blur", default="21", type=int, metavar='k',
                        help="The gaussian bluring kernel size in pixels")
    parser.add_argument("--background-blur-sigma-frac", default="3", type=int, metavar='frac',
                        help="The fraction of the kernel size to use for the sigma value (ie. sigma = k / frac)")
    parser.add_argument("--background-keep-aspect", action="store_true",
                        help="Crop background if needed to maintain aspect ratio")
    parser.add_argument("--no-foreground", action="store_true",
                        help="Disable foreground image")
    parser.add_argument("-f", "--foreground-image", default="foreground.jpg",
                        help="Foreground image path")
    parser.add_argument("-m", "--foreground-mask-image",
                        default="foreground-mask.png",
                        help="Foreground mask image path")
    parser.add_argument("--hologram", action="store_true",
                        help="Add a hologram effect")
<<<<<<< HEAD
    parser.add_argument("--zoom", default="200", type=int,
                        help="Add zoom to your image")
=======
    parser.add_argument("--no-ondemand", action="store_true",
                        help="Continue processing when there is no application using the virtual webcam")
    parser.add_argument("--background-mask-update-speed", default="50", type=int,
                        help="The running average percentage for background mask updates")
    parser.add_argument("--use-sigmoid", action="store_true",
                        help="Force the mask to follow a sigmoid distribution")
    parser.add_argument("--threshold", default="75", type=int,
                        help="The minimum percentage threshold for accepting a pixel as foreground")
    parser.add_argument("--no-postprocess", action="store_false",
                        help="Disable postprocessing (masking dilation and blurring)")
    parser.add_argument("--select-model", default="1", type=int,
                        help="Select the model for MediaPipe. For more information, please refer to \
https://github.com/fangfufu/Linux-Fake-Background-Webcam/issues/135#issuecomment-883361294")
    parser.add_argument("--cmap-person", default=None, type=str,
                        help="Apply colour map to the person using cmapy. For examples, please refer to \
https://gitlab.com/cvejarano-oss/cmapy/blob/master/docs/colorize_all_examples.md")
    parser.add_argument("--cmap-bg", default=None, type=str,
                        help="Apply colour map to background using cmapy")
>>>>>>> 2d920dc0
    return parser.parse_args()


def shift_image(img, dx, dy):
    img = np.roll(img, dy, axis=0)
    img = np.roll(img, dx, axis=1)
    if dy > 0:
        img[:dy, :] = 0
    elif dy < 0:
        img[dy:, :] = 0
    if dx > 0:
        img[:, :dx] = 0
    elif dx < 0:
        img[:, dx:] = 0
    return img


def hologram_effect(img):
    # add a blue tint
    holo = cv2.applyColorMap(img, cv2.COLORMAP_WINTER)
    # add a halftone effect
    bandLength, bandGap = 3, 4
    for y in range(holo.shape[0]):
        if y % (bandLength + bandGap) < bandLength:
            holo[y, :, :] = holo[y, :, :] * np.random.uniform(0.1, 0.3)
    # add some ghosting
    holo_blur = cv2.addWeighted(holo, 0.2, shift_image(
        holo.copy(), 5, 5), 0.8, 0)
    holo_blur = cv2.addWeighted(holo_blur, 0.4, shift_image(
        holo.copy(), -5, -5), 0.6, 0)
    # combine with the original color, oversaturated
    out = cv2.addWeighted(img, 0.5, holo_blur, 0.6, 0)
    return out


def sigint_handler(cam, signal, frame):
    cam.toggle_pause()


def sigquit_handler(cam, signal, frame):
    print("\nKilling fake cam process")
    sys.exit(0)


def getNextOddNumber(number):
    if number % 2 == 0:
        return number + 1
    return number


def getPercentageFloat(number):
    return min(max(number, 0), 100) / 100.


def sigmoid(x, a=5., b=-10.):
    """
    Converts the 0-1 value to a sigmoid going from zero to 1 in the same range
    """
    z = np.exp(a + b * x)
    sig = 1 / (1 + z)
    return sig


def get_codec_args_from_string(codec):
    return (char for char in codec)


def _log_camera_property_not_set(prop, value):
    print("Cannot set camera property {} to {}. "
          "Defaulting to auto-detected property set by opencv".format(prop,
                                                                      value))


def main():
    args = parse_args()
<<<<<<< HEAD
    cam = FakeCam(
        fps=args.fps,
        width=args.width,
        height=args.height,
        codec=args.codec,
        no_background=args.no_background,
        background_blur=getNextOddNumber(args.background_blur),
        background_keep_aspect=args.background_keep_aspect,
        use_foreground=not args.no_foreground,
        hologram=args.hologram,
        tiling=args.tile_background,
        socket="",
        background_image=findFile(args.background_image, args.image_folder),
        foreground_image=findFile(args.foreground_image, args.image_folder),
        foreground_mask_image=findFile(args.foreground_mask_image, args.image_folder),
        webcam_path=args.webcam_path,
        v4l2loopback_path=args.v4l2loopback_path,
        zoom=args.zoom)
=======
    cam = FakeCam(args)
>>>>>>> 2d920dc0
    signal.signal(signal.SIGINT, partial(sigint_handler, cam))
    signal.signal(signal.SIGQUIT, partial(sigquit_handler, cam))
    print("Running...")
    print("Please CTRL-C to pause and reload the background / foreground images")
    print("Please CTRL-\ to exit")
    # frames forever
    cam.run()


if __name__ == "__main__":
    main()<|MERGE_RESOLUTION|>--- conflicted
+++ resolved
@@ -79,38 +79,6 @@
 
 
 class FakeCam:
-<<<<<<< HEAD
-    def __init__(
-        self,
-        fps: int,
-        width: int,
-        height: int,
-        codec: str,
-        no_background: bool,
-        background_blur: int,
-        background_keep_aspect: bool,
-        use_foreground: bool,
-        hologram: bool,
-        tiling: bool,
-        socket: str,
-        background_image: str,
-        foreground_image: str,
-        foreground_mask_image: str,
-        webcam_path: str,
-        v4l2loopback_path: str,
-        zoom: int,
-    ) -> None:
-        self.no_background = no_background
-        self.use_foreground = use_foreground
-        self.hologram = hologram
-        self.tiling = tiling
-        self.background_blur = background_blur
-        self.background_keep_aspect = background_keep_aspect
-        self.background_image = background_image
-        self.foreground_image = foreground_image
-        self.foreground_mask_image = foreground_mask_image
-        self.real_cam = RealCam(webcam_path, width, height, fps, codec)
-=======
     def __init__(self, args) -> None:
         self.no_background = args.no_background
         self.use_foreground = not args.no_foreground
@@ -138,6 +106,8 @@
             model_selection=args.select_model)
         self.cmap_bg = args.cmap_bg
         self.cmap_person = args.cmap_person
+        self.zoom = args.zoom
+        
 
         # These do not involve reading from args
         self.old_mask = None
@@ -146,7 +116,6 @@
                                 self.height,
                                 self.fps,
                                 self.codec)
->>>>>>> 2d920dc0
         # In case the real webcam does not support the requested mode.
         self.real_width = self.real_cam.get_frame_width()
         self.real_height = self.real_cam.get_frame_height()
@@ -155,26 +124,9 @@
         self.foreground_mask = None
         self.inverted_foreground_mask = None
         self.images: Dict[str, Any] = {}
-<<<<<<< HEAD
-        self.zoom = zoom
         self.classifier = mp.solutions.selfie_segmentation.SelfieSegmentation(model_selection=1)
-
-    def shift_image(self, img, dx, dy):
-        img = np.roll(img, dy, axis=0)
-        img = np.roll(img, dx, axis=1)
-        if dy > 0:
-            img[:dy, :] = 0
-        elif dy < 0:
-            img[dy:, :] = 0
-        if dx > 0:
-            img[:, :dx] = 0
-        elif dx < 0:
-            img[:, dx:] = 0
-        return img
-=======
         self.paused = False
         self.consumers = 0
->>>>>>> 2d920dc0
 
     def resize_image(self, img, keep_aspect):
         """ Rescale image to dimensions self.width, self.height.
@@ -266,10 +218,22 @@
                                          (self.width, self.height))
             self.images["foreground_mask"] = cv2.cvtColor(
                 foreground_mask, cv2.COLOR_BGR2GRAY)
-<<<<<<< HEAD
             self.images["inverted_foreground_mask"] = 1 - self.images["foreground_mask"]
 
     def hologram_effect(self, img):
+        mask = self.classifier.process(frame).segmentation_mask
+
+        if self.threshold < 1:
+            cv2.threshold(mask, self.threshold, 1, cv2.THRESH_BINARY, dst=mask)
+
+        if self.postprocess:
+            cv2.dilate(mask, np.ones((5, 5), np.uint8), iterations=1, dst=mask)
+            cv2.blur(mask, (10, 10), dst=mask)
+
+        if self.MRAR < 1:
+            if self.old_mask is None:
+                self.old_mask = mask
+            mask = cv2.accumulateWeighted(mask, self.old_mask, self.MRAR)
         # add a blue tint
         holo = cv2.applyColorMap(img, cv2.COLORMAP_WINTER)
         # add a halftone effect
@@ -315,25 +279,6 @@
         return resized_cropped
 
     def compose_frame(self, frame):
-=======
-            self.images["inverted_foreground_mask"] = 1 - \
-                self.images["foreground_mask"]
-
-    def compose_frame(self, frame):
-        mask = self.classifier.process(frame).segmentation_mask
-
-        if self.threshold < 1:
-            cv2.threshold(mask, self.threshold, 1, cv2.THRESH_BINARY, dst=mask)
-
-        if self.postprocess:
-            cv2.dilate(mask, np.ones((5, 5), np.uint8), iterations=1, dst=mask)
-            cv2.blur(mask, (10, 10), dst=mask)
-
-        if self.MRAR < 1:
-            if self.old_mask is None:
-                self.old_mask = mask
-            mask = cv2.accumulateWeighted(mask, self.old_mask, self.MRAR)
->>>>>>> 2d920dc0
 
         frame = self.paddedzoom(frame, self.zoom)
         if self.no_background is False or self.background_blur > 1:
@@ -496,10 +441,8 @@
                         help="Foreground mask image path")
     parser.add_argument("--hologram", action="store_true",
                         help="Add a hologram effect")
-<<<<<<< HEAD
     parser.add_argument("--zoom", default="200", type=int,
                         help="Add zoom to your image")
-=======
     parser.add_argument("--no-ondemand", action="store_true",
                         help="Continue processing when there is no application using the virtual webcam")
     parser.add_argument("--background-mask-update-speed", default="50", type=int,
@@ -518,7 +461,6 @@
 https://gitlab.com/cvejarano-oss/cmapy/blob/master/docs/colorize_all_examples.md")
     parser.add_argument("--cmap-bg", default=None, type=str,
                         help="Apply colour map to background using cmapy")
->>>>>>> 2d920dc0
     return parser.parse_args()
 
 
@@ -594,28 +536,7 @@
 
 def main():
     args = parse_args()
-<<<<<<< HEAD
-    cam = FakeCam(
-        fps=args.fps,
-        width=args.width,
-        height=args.height,
-        codec=args.codec,
-        no_background=args.no_background,
-        background_blur=getNextOddNumber(args.background_blur),
-        background_keep_aspect=args.background_keep_aspect,
-        use_foreground=not args.no_foreground,
-        hologram=args.hologram,
-        tiling=args.tile_background,
-        socket="",
-        background_image=findFile(args.background_image, args.image_folder),
-        foreground_image=findFile(args.foreground_image, args.image_folder),
-        foreground_mask_image=findFile(args.foreground_mask_image, args.image_folder),
-        webcam_path=args.webcam_path,
-        v4l2loopback_path=args.v4l2loopback_path,
-        zoom=args.zoom)
-=======
     cam = FakeCam(args)
->>>>>>> 2d920dc0
     signal.signal(signal.SIGINT, partial(sigint_handler, cam))
     signal.signal(signal.SIGQUIT, partial(sigquit_handler, cam))
     print("Running...")
